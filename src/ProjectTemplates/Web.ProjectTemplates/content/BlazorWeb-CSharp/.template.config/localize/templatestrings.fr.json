﻿{
  "author": "Microsoft",
  "name": "Application web Blazor",
  "description": "Modèle de projet pour la création d’une application web Blazor qui prend en charge le rendu côté serveur et l’interactivité du client. Ce modèle peut être utilisé pour les applications web avec des interfaces utilisateur dynamiques enrichies.",
  "symbols/Framework/description": "Framework cible du projet.",
  "symbols/Framework/choices/net8.0/description": "Cible net8.0",
  "symbols/UserSecretsId/description": "The ID to use for secrets (use with Individual auth).",
  "symbols/skipRestore/description": "S’il est spécifié, ignore la restauration automatique du projet lors de la création.",
  "symbols/ExcludeLaunchSettings/description": "Indique s’il faut exclure launchSettings.json du modèle généré.",
  "symbols/kestrelHttpPort/description": "Numéro de port à utiliser pour le point de terminaison HTTP dans launchSettings.json.",
  "symbols/kestrelHttpsPort/description": "Numéro de port à utiliser pour le point de terminaison HTTPS dans launchSettings.json. Cette option s’applique uniquement lorsque le paramètre no-https n’est pas utilisé (no-https sera ignoré si IndividualAuth ou OrganizationalAuth est utilisé).",
  "symbols/iisHttpPort/description": "Numéro de port à utiliser pour le point de terminaison HTTP IIS Express dans launchSettings.json.",
  "symbols/iisHttpsPort/description": "Numéro de port à utiliser pour le point de terminaison HTTPS IIS Express dans launchSettings.json. Cette option s’applique uniquement lorsque le paramètre no-https n’est pas utilisé (no-https sera ignoré si IndividualAuth ou OrganizationalAuth est utilisé).",
  "symbols/InteractivityPlatform/displayName": "type _Interactivity",
  "symbols/InteractivityPlatform/description": "Choisit la plateforme d’hébergement à utiliser pour les composants interactifs",
  "symbols/InteractivityPlatform/choices/None/displayName": "Aucun",
  "symbols/InteractivityPlatform/choices/None/description": "Aucune interactivité (rendu de serveur statique uniquement)",
  "symbols/InteractivityPlatform/choices/Server/displayName": "Serveur",
  "symbols/InteractivityPlatform/choices/Server/description": "S’exécute sur le serveur",
  "symbols/InteractivityPlatform/choices/WebAssembly/displayName": "WebAssembly",
  "symbols/InteractivityPlatform/choices/WebAssembly/description": "S’exécute dans le navigateur à l’aide de WebAssembly",
  "symbols/InteractivityPlatform/choices/Auto/displayName": "Automatique (Serveur et WebAssembly)",
  "symbols/InteractivityPlatform/choices/Auto/description": "Utilise le serveur lors du téléchargement des ressources WebAssembly, puis utilise WebAssembly",
  "symbols/InteractivityLocation/displayName": "emplacement _Interactivity",
  "symbols/InteractivityLocation/description": "Choisit les composants pour lesquels le rendu interactif est activé",
  "symbols/InteractivityLocation/choices/InteractivePerPage/displayName": "Par page/composant",
  "symbols/InteractivityLocation/choices/InteractivePerPage/description": "L’interactivité est appliquée sur une base par page ou par composant",
  "symbols/InteractivityLocation/choices/InteractiveGlobal/displayName": "Mondial",
  "symbols/InteractivityLocation/choices/InteractiveGlobal/description": "L’interactivité est appliquée au niveau racine",
  "symbols/IncludeSampleContent/displayName": "_Inclure des exemples de pages",
  "symbols/IncludeSampleContent/description": "Configure s'il faut ajouter des exemples de pages et de style pour illustrer les modèles d'utilisation de base.",
  "symbols/Empty/description": "Configure s'il faut omettre les exemples de pages et le style qui illustrent les modèles d'utilisation de base.",
<<<<<<< HEAD
  "symbols/auth/choices/None/description": "No authentication",
  "symbols/auth/choices/Individual/description": "Individual authentication",
  "symbols/auth/description": "The type of authentication to use",
  "symbols/UseLocalDB/description": "Whether to use LocalDB instead of SQLite. This option only applies if --auth Individual is specified.",
  "symbols/AllInteractive/displayName": "_Enable interactive rendering globally throughout the site",
  "symbols/AllInteractive/description": "Configures whether to make every page interactive by applying an interactive render mode at the top level. If false, pages will use static server rendering by default, and can be marked interactive on a per-page or per-component basis.",
=======
  "symbols/AllInteractive/displayName": "_Enable rendu interactif globalement sur l’ensemble du site",
  "symbols/AllInteractive/description": "Configure si chaque page doit être interactive en appliquant un mode de rendu interactif au niveau supérieur. Si la valeur est False, les pages utilisent le rendu de serveur statique par défaut et peuvent être marquées comme interactives par page ou par composant.",
>>>>>>> 0cbe08fd
  "symbols/NoHttps/description": "Indique s’il faut désactiver HTTPS. Cette option s’applique uniquement si Individual, IndividualB2C, SingleOrg ou MultiOrg ne sont pas utilisés pour --auth.",
  "symbols/UseProgramMain/displayName": "N’utilisez pas _d’instructions de niveau supérieur.",
  "symbols/UseProgramMain/description": "Indique s’il faut générer une classe Programme explicite et une méthode Main au lieu d’instructions de niveau supérieur.",
  "postActions/restore/description": "Restaurez les packages NuGet requis par ce projet.",
  "postActions/restore/manualInstructions/default/text": "Exécuter « dotnet restore »"
}<|MERGE_RESOLUTION|>--- conflicted
+++ resolved
@@ -30,17 +30,12 @@
   "symbols/IncludeSampleContent/displayName": "_Inclure des exemples de pages",
   "symbols/IncludeSampleContent/description": "Configure s'il faut ajouter des exemples de pages et de style pour illustrer les modèles d'utilisation de base.",
   "symbols/Empty/description": "Configure s'il faut omettre les exemples de pages et le style qui illustrent les modèles d'utilisation de base.",
-<<<<<<< HEAD
   "symbols/auth/choices/None/description": "No authentication",
   "symbols/auth/choices/Individual/description": "Individual authentication",
   "symbols/auth/description": "The type of authentication to use",
   "symbols/UseLocalDB/description": "Whether to use LocalDB instead of SQLite. This option only applies if --auth Individual is specified.",
-  "symbols/AllInteractive/displayName": "_Enable interactive rendering globally throughout the site",
-  "symbols/AllInteractive/description": "Configures whether to make every page interactive by applying an interactive render mode at the top level. If false, pages will use static server rendering by default, and can be marked interactive on a per-page or per-component basis.",
-=======
   "symbols/AllInteractive/displayName": "_Enable rendu interactif globalement sur l’ensemble du site",
   "symbols/AllInteractive/description": "Configure si chaque page doit être interactive en appliquant un mode de rendu interactif au niveau supérieur. Si la valeur est False, les pages utilisent le rendu de serveur statique par défaut et peuvent être marquées comme interactives par page ou par composant.",
->>>>>>> 0cbe08fd
   "symbols/NoHttps/description": "Indique s’il faut désactiver HTTPS. Cette option s’applique uniquement si Individual, IndividualB2C, SingleOrg ou MultiOrg ne sont pas utilisés pour --auth.",
   "symbols/UseProgramMain/displayName": "N’utilisez pas _d’instructions de niveau supérieur.",
   "symbols/UseProgramMain/description": "Indique s’il faut générer une classe Programme explicite et une méthode Main au lieu d’instructions de niveau supérieur.",
