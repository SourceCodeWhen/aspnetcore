--- conflicted
+++ resolved
@@ -1,12 +1,7 @@
 <Project Sdk="Microsoft.NET.Sdk.Web">
 
   <PropertyGroup>
-<<<<<<< HEAD
-    <TargetFrameworks>netcoreapp2.2</TargetFrameworks>
-    <TargetFrameworks Condition=" '$(DeveloperBuild)' != 'true' AND '$(OS)' == 'Windows_NT' ">$(TargetFrameworks);net461</TargetFrameworks>
-=======
-    <TargetFrameworks>netcoreapp2.1;net461</TargetFrameworks>
->>>>>>> 5d16f979
+    <TargetFrameworks>netcoreapp2.2;net461</TargetFrameworks>
   </PropertyGroup>
 
   <PropertyGroup>
